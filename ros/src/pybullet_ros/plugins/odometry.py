--- conflicted
+++ resolved
@@ -18,14 +18,9 @@
         self.pub_odometry = rospy.Publisher('{}_odom'.format(robotName), Odometry, queue_size=1)
         # save some overhead by setting some information only once
         self.odom_msg = Odometry()
-<<<<<<< HEAD
-        self.odom_msg.header.frame_id = rospy.get_param('~odom_frame', 'odom')
-        self.odom_msg.child_frame_id = rospy.get_param('~robot_base_frame', 'base_link')
-        self.br = tf.TransformBroadcaster()
-=======
         self.odom_msg.header.frame_id = rospy.get_param('~{}_odom_frame'.format(robotName), 'odom')
         self.odom_msg.child_frame_id = rospy.get_param('~{}_robot_base_frame'.format(robotName), 'base_link')
->>>>>>> 27f3d629
+        self.br = tf.TransformBroadcaster()
 
     def execute(self):
         """this function gets called from pybullet ros main update loop"""
