--- conflicted
+++ resolved
@@ -42,10 +42,4 @@
         <arg name="robot_fixed_base" value="$(arg robot_fixed_base)" />
     </include>
 
-<<<<<<< HEAD
-=======
-    <!-- odom tf publisher -->
-    <!-- <node pkg="pybullet_ros" type="odom_tf.py" name="odom_tf_broadcaster" output="screen" /> -->
-
->>>>>>> 27f3d629
 </launch>